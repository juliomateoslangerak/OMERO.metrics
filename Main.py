--- conflicted
+++ resolved
@@ -6,24 +6,15 @@
 from scipy.interpolate import griddata
 
 # raw_img = imageio.volread('/Users/julio/PycharmProjects/OMERO.metrics/Images/201702_RI508_Argolight-1-1_010_WF_ALX.ome.tif')
-<<<<<<< HEAD
-# raw_img = imageio.volread('/Users/julio/PycharmProjects/OMERO.metrics/Images/201702_RI508_Argolight-1-1_010_SIR_ALX.ome.tif')
-raw_img = imageio.volread('/home/julio/PycharmProjects/OMERO.metrics/Images/Test_image_SIR_ALX.ome.tif')
-=======
 raw_img = imageio.volread('/Users/julio/PycharmProjects/OMERO.metrics/Images/201702_RI508_Argolight-1-1_010_SIR_ALX.ome.tif')
 # raw_img = imageio.volread('/home/julio/PycharmProjects/OMERO.metrics/Images/Test_image_SIR_ALX.ome.tif')
->>>>>>> c5035d39
 # raw_img = imageio.volread('/Users/julio/Desktop/20170215_R506_Argolight_SIM_001_visit_13_WF.ome.tif')
 # raw_img = imageio.volread('/Users/julio/Desktop/20160215_R506_Argolight_SIM_001_visit_13_SIR_ALX.dv/20160215_R506_Argolight_SIM_001_visit_13_SIR_ALX.ome.tif')
 n_channels = raw_img.shape[1]
 x_size = raw_img.shape[2]
 y_size = raw_img.shape[3]
 
-<<<<<<< HEAD
-BF = metrics.BeadsField2D(image=raw_img)
-=======
 BF = metrics.BeadsField2D(raw_img)
->>>>>>> c5035d39
 
 BF.segment_image()
 BF.compute_image_properties()
@@ -31,77 +22,6 @@
 
 
 def plot_distances_maps(data, nb_of_channels, x_dim, y_dim):
-<<<<<<< HEAD
-    fig, axes = plt.subplots(ncols=(nb_of_channels - 1), nrows=nb_of_channels,
-                             squeeze=False,
-                             figsize=(9, 12),
-                             constrained_layout=True
-                             )
-    ax = axes.ravel()
-
-    for i, ch_pair in enumerate(data.channel_permutations):
-
-        positions_map = np.asarray([p[0][1:] for p in data.distances[i]])
-        distances_map = np.asarray([d[1] for d in data.distances[i]])
-        grid_x, grid_y = np.mgrid[0:x_dim:1, 0:y_dim:1]
-        interpolated = griddata(positions_map, distances_map, (grid_x, grid_y), method='cubic')
-
-        ax[i].imshow(interpolated.T,
-                                            extent=(0, x_dim, 0, y_dim),
-                                            origin='lower',
-                                            cmap=cm.hot,
-                                            vmin=0,  # np.amin(raw_img[:, c, :, :]),
-                                            vmax=10  # np.amax(raw_img[:, c, :, :])
-                                            )
-    plt.show()
-
-
-def plot_homogeneity_map(data, nb_of_channels, x_dim, y_dim):
-
-    fig, axes = plt.subplots(ncols=nb_of_channels, nrows=3, squeeze=False, figsize=(12, 6), constrained_layout=True)
-    ax = axes.ravel()
-
-    for c in range(nb_of_channels):
-        # weighted_centroid = np.array([x['weighted_centroid'][0] for x in data.properties[c]])
-        # areas = np.array([x['area'] for x in data.properties[c]])
-        max_intensity = np.array([x['max_intensity'] for x in data.properties[c]])
-        grid_x, grid_y = np.mgrid[0:x_dim:1, 0:y_dim:1]
-        interpolated = griddata(data.positions[c][:, 1:], max_intensity, (grid_x, grid_y), method='cubic')
-
-        # ax[c] = plt.subplot(3, 4, c + 1)
-
-        ax[c].imshow(data.image[:, c, :, :].max(0), cmap='gray')
-        ax[c].set_title('raw_channel_' + str(c))
-
-        ax[c + nb_of_channels].imshow(data.labels_image[c].max(0))
-        ax[c + nb_of_channels].set_title('segmented_channel_' + str(c))
-
-        ax[c + 2 * nb_of_channels].imshow(interpolated.T,
-                                          extent=(0, x_dim, 0, y_dim),
-                                          origin='lower',
-                                          cmap=cm.hot,
-                                          vmin=np.amin(raw_img[:, c, :, :]),
-                                          vmax=np.amax(raw_img[:, c, :, :]))
-        ax[c + 2 * nb_of_channels].plot(data.positions[c][:, 1], data.positions[c][:, 2], 'k.', ms=2)
-        # ax[c + 2 * nb_of_channels].clim(np.amin(raw_img[:, c, :, :]), np.amax(raw_img[:, c, :, :]))
-        ax[c + 2 * nb_of_channels].set_title('Max_intensity_channel_' + str(c))
-
-    plt.show()
-
-
-plot_distances_maps(data=BF,
-                    nb_of_channels=n_channels,
-                    x_dim=x_size,
-                    y_dim=y_size)
-
-plot_homogeneity_map(data=BF,
-                     nb_of_channels=n_channels,
-                     x_dim=x_size,
-                     y_dim=y_size)
-
-# fig.colorbar(interpolated.T)
-
-=======
     fig, axes = plt.subplots(ncols=nb_of_channels, nrows=nb_of_channels, squeeze=False, figsize=(12, 12))
 
     for i, ch_pair in enumerate(data.channel_permutations):
@@ -154,5 +74,4 @@
 
 fig.colorbar(interpolated.T)
 
->>>>>>> c5035d39
 # out = metrics.analise_distances_matrix(positions)